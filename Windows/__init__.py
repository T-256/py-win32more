--- conflicted
+++ resolved
@@ -1,607 +1,594 @@
-<<<<<<< HEAD
-from __future__ import annotations
-import types
-import typing
-=======
->>>>>>> bb116fbc
-import re
-import sys
-import types
-import typing
-import uuid
-<<<<<<< HEAD
-from ctypes import c_byte, c_ubyte, c_short, c_ushort, c_int, c_uint, c_longlong, c_ulonglong, c_float, c_double, c_bool, c_wchar, c_char_p, c_wchar_p, c_void_p, Structure, Union, cdll, windll, CFUNCTYPE, WINFUNCTYPE, sizeof, POINTER, cast, pointer, Array, WinError, wstring_at
-from importlib import import_module
-from typing import TypeVar, Generic, _GenericAlias
-
-T = TypeVar("T")
-=======
-from ctypes import (
-    CFUNCTYPE,
-    POINTER,
-    WINFUNCTYPE,
-    Structure,
-    Union,
-    c_bool,
-    c_byte,
-    c_char_p,
-    c_double,
-    c_float,
-    c_int,
-    c_longlong,
-    c_short,
-    c_ubyte,
-    c_uint,
-    c_ulonglong,
-    c_ushort,
-    c_void_p,
-    c_wchar,
-    c_wchar_p,
-    cast,
-    cdll,
-    pointer,
-    sizeof,
-    windll,
-)
->>>>>>> bb116fbc
-
-if "(arm64)" in sys.version.lower():
-    ARCH = "ARM64"
-elif "(amd64)" in sys.version.lower():
-    ARCH = "X64"
-else:
-    ARCH = "X86"
-
-MissingType = c_void_p
-
-Byte = c_ubyte
-SByte = c_byte
-Char = c_wchar
-Int16 = c_short
-UInt16 = c_ushort
-Int32 = c_int
-UInt32 = c_uint
-Int64 = c_longlong
-UInt64 = c_ulonglong
-if sizeof(c_void_p) == sizeof(Int64):
-    IntPtr = Int64
-    UIntPtr = UInt64
-elif sizeof(c_void_p) == sizeof(Int32):
-    IntPtr = Int32
-    UIntPtr = UInt32
-else:
-    raise NotImplementedError()
-Single = c_float
-Double = c_double
-String = c_wchar_p
-Boolean = c_bool
-Void = None
-
-<<<<<<< HEAD
-class WinRT_String(IntPtr):  # HSTRING
-    def __del__(self):
-        import Windows.Win32.System.WinRT
-        if self:
-            hr = Windows.Win32.System.WinRT.WindowsDeleteString(self)
-            if FAILED(hr):
-                raise WinError(hr)
-
-    @classmethod
-    def from_param(cls, obj):
-        import Windows.Win32.System.WinRT
-        if isinstance(obj, str):
-            pass
-        elif isinstance(obj, String):
-            obj = obj.value
-        else:
-            raise TypeError()
-        value = cls()
-        hr = Windows.Win32.System.WinRT.WindowsCreateString(obj, len(obj), value)
-        if FAILED(hr):
-            raise WinError(hr)
-        return value
-
-    def __ctypes_from_outparam__(self):
-        import Windows.Win32.System.WinRT
-        length = UInt32()
-        pcwstr = Windows.Win32.System.WinRT.WindowsGetStringRawBuffer(self, length)
-        return wstring_at(cast(pcwstr, c_void_p).value, length.value)
-=======
-# to avoid auto conversion to str when struct.member access and function() result.
-class c_char_p_no(c_char_p):
-    pass
-
-
-class c_wchar_p_no(c_wchar_p):
-    pass
-
-
-def _patch_char_p(type_):
-    if type_ is c_char_p:
-        return c_char_p_no
-    elif type_ is c_wchar_p:
-        return c_wchar_p_no
-    else:
-        return type_
-
->>>>>>> bb116fbc
-
-class EasyCastStructure(Structure):
-    def __setattr__(self, name, obj):
-        if name in self._hints_:
-            obj = easycast(obj, self._hints_[name])
-        return super().__setattr__(name, obj)
-
-    def __getattribute__(self, name):
-        if name.endswith("_as_intptr"):
-            rawname = name.removesuffix("_as_intptr")
-            obj = super().__getattribute__(rawname)
-            return cast(obj, c_void_p).value
-        obj = super().__getattribute__(name)
-        if type(obj) is c_char_p_no or type(obj) is c_wchar_p_no:
-            if not obj:
-                return None
-            return obj.value
-        return obj
-
-
-class EasyCastUnion(Union):
-    def __setattr__(self, name, obj):
-        if name in self._hints_:
-            obj = easycast(obj, self._hints_[name])
-        return super().__setattr__(name, obj)
-
-    def __getattribute__(self, name):
-        if name.endswith("_as_intptr"):
-            rawname = name.removesuffix("_as_intptr")
-            obj = super().__getattribute__(rawname)
-            return cast(obj, c_void_p).value
-        obj = super().__getattribute__(name)
-        if type(obj) is c_char_p_no or type(obj) is c_wchar_p_no:
-            if not obj:
-                return None
-            return obj.value
-        return obj
-
-
-EASY_TYPES = [  # obj_type, type_hint, c_func
-    # python objects:
-    (str, (POINTER(Int16), POINTER(UInt16)), c_wchar_p),
-    # for function for consistency with struct.member assignment
-    (int, (c_char_p, c_wchar_p), c_void_p),
-    # ctypes objects:
-    (c_wchar_p, (POINTER(Int16), POINTER(UInt16)), None),
-    (c_wchar_p, (POINTER(POINTER(Int16)), POINTER(POINTER(UInt16))), pointer),
-    (c_char_p, (c_char_p_no,), None),
-    (c_wchar_p, (c_wchar_p_no,), None),
-]
-
-
-def easycast(obj, type_):
-    for obj_type, type_hint, c_func in EASY_TYPES:
-        if isinstance(obj, obj_type) and issubclass(type_, type_hint):
-            if c_func is not None:
-                obj = c_func(obj)
-            return cast(obj, type_)
-    return obj
-
-
-class Guid(EasyCastStructure):
-    _fields_ = [
-        ("Data1", UInt32),
-        ("Data2", UInt16),
-        ("Data3", UInt16),
-        ("Data4", Byte * 8),
-    ]
-    _hints_ = {
-        "Data1": UInt32,
-        "Data2": UInt16,
-        "Data3": UInt16,
-        "Data4": Byte * 8,
-    }
-
-    def __init__(self, val=None):
-        if val is None:
-            pass
-        elif isinstance(val, self.__class__):
-            self.Data1 = val.Data1
-            self.Data2 = val.Data2
-            self.Data3 = val.Data3
-            self.Data4 = val.Data4
-        elif isinstance(val, str):
-            u = uuid.UUID(val)
-            self.Data1 = u.time_low
-            self.Data2 = u.time_mid
-            self.Data3 = u.time_hi_version
-            for i in range(8):
-                self.Data4[i] = u.bytes[8 + i]
-        elif isinstance(val, uuid.UUID):
-            u = val
-            self.Data1 = u.time_low
-            self.Data2 = u.time_mid
-            self.Data3 = u.time_hi_version
-            for i in range(8):
-                self.Data4[i] = u.bytes[8 + i]
-        else:
-            raise ValueError()
-
-    def __str__(self):
-        return f"{{{self.Data1:08x}-{self.Data2:04x}-{self.Data3:04x}-{self.Data4[0]:02x}{self.Data4[1]:02x}-{self.Data4[2]:02x}{self.Data4[3]:02x}{self.Data4[4]:02x}{self.Data4[5]:02x}{self.Data4[6]:02x}{self.Data4[7]:02x}}}"
-
-
-def SUCCEEDED(hr):
-    return hr >= 0
-
-
-def FAILED(hr):
-    return hr < 0
-
-
-def get_type_hints(prototype):
-    hints = typing.get_type_hints(prototype, localns=getattr(prototype, "__dict__", None))
-    for name, type_ in hints.items():
-        if type_ is None.__class__:
-            hints[name] = None
-    return hints
-
-
-class ForeignFunction:
-    def __init__(self, prototype, factory):
-        self.hints = get_type_hints(prototype)
-        self.restype = _patch_char_p(self.hints.pop("return"))
-        self.argtypes = list(self.hints.values())
-        types = [self.restype] + self.argtypes
-        params = tuple((1, name) for name in self.hints.keys())
-        varnames = prototype.__code__.co_varnames
-        if varnames and varnames[-1] == "__arglist":
-            # Disable keyword argument for variable length arguments.
-            params = None
-        self.is_com = varnames and varnames[0] == "self" and "self" not in self.hints
-        self.delegate = factory(prototype.__name__, types, params)
-
-    def __call__(self, *args, **kwargs):
-        _as_intptr = kwargs.pop("_as_intptr", False)
-        if self.is_com:
-            cargs, ckwargs = self.make_args(args[1:], kwargs)
-            cargs.insert(0, args[0])
-        else:
-            cargs, ckwargs = self.make_args(args, kwargs)
-        cargs, ckwargs = self.make_args(args, kwargs)
-        result = self.delegate(*cargs, **ckwargs)
-        if _as_intptr:
-            return cast(result, c_void_p).value
-        elif type(result) is c_char_p_no or type(result) is c_wchar_p_no:
-            return result.value
-        return result
-
-    def make_args(self, args, kwargs):
-        cargs = []
-        for i, v in enumerate(args):
-            if i < len(self.argtypes):
-                cargs.append(easycast(v, self.argtypes[i]))
-            else:
-                cargs.append(v)
-        ckwargs = {}
-        for k, v in kwargs.items():
-            if k in self.hints:
-                ckwargs[k] = easycast(v, self.hints[k])
-            else:
-                ckwargs[k] = v
-        return cargs, ckwargs
-
-
-def commonfunctype(factory):
-    def decorator(prototype):
-        delegate = None
-
-        def wrapper(*args, **kwargs):
-            nonlocal delegate
-            if delegate is None:
-                delegate = ForeignFunction(prototype, factory)
-            return delegate(*args, **kwargs)
-
-        return wrapper
-
-    return decorator
-
-
-def cfunctype(library, entry_point=None):
-    def factory(name, types, params):
-        if entry_point is not None:
-            name = entry_point
-        return CFUNCTYPE(*types)((name, cdll[library]), params)
-
-    return commonfunctype(factory)
-
-
-def winfunctype(library, entry_point=None):
-    def factory(name, types, params):
-        if entry_point is not None:
-            name = entry_point
-        return WINFUNCTYPE(*types)((name, windll[library]), params)
-
-    return commonfunctype(factory)
-
-
-def commethod(vtbl_index):
-    def factory(name, types, params):
-        return WINFUNCTYPE(*types)(vtbl_index, name, params)
-
-    return commonfunctype(factory)
-
-<<<<<<< HEAD
-def errcheck_return(hr, func, args):
-    if FAILED(hr):
-        raise WinError(hr)
-    return args
-
-def errcheck_void(hr, func, args):
-    if FAILED(hr):
-        raise WinError(hr)
-    return None
-
-def winrt_commethod(vtbl_index):
-    def factory(name, types, params):
-        return WINFUNCTYPE(*types)(vtbl_index, name, params)
-    def decorator(prototype):
-        delegate_generic = {}
-        def wrapper(self, *args, **kwargs):
-            import Windows.Win32.Foundation
-            nonlocal delegate_generic
-            if is_generic_instance(self):
-                targs = self.__orig_class__.__args__
-            else:
-                targs = None
-            if targs in delegate_generic:
-                delegate = delegate_generic[targs]
-            else:
-                hints = get_type_hints(prototype)
-                return_ = hints.pop("return")
-                params = [(1, name) for name in hints.keys()]
-                type_hints = list(hints.values())
-                if is_generic_instance(self):
-                    tparams = self.__class__.__parameters__
-                    tmap = {tparams[i]: targs[i] for i in range(len(targs))}
-                    if isinstance(return_, TypeVar):
-                        return_ = tmap[return_]
-                    for i, t in enumerate(type_hints):
-                        if isinstance(t, TypeVar):
-                            type_hints[i] = tmap[t]
-                types = [Windows.Win32.Foundation.HRESULT] + [EasyCastHandler(t) for t in type_hints]
-                if return_ is None:
-                    errcheck = errcheck_void
-                else:
-                    params.append((2, "return"))
-                    if is_generic_class(return_):
-                        class GenericReturnHelper(c_void_p):
-                            def __ctypes_from_outparam__(self):
-                                return return_(self.value)
-                        types.append(POINTER(GenericReturnHelper))
-                    else:
-                        types.append(POINTER(return_))
-                    errcheck = errcheck_return
-                delegate_generic[targs] = factory(prototype.__name__, types, tuple(params))
-                delegate_generic[targs].errcheck = errcheck
-                delegate = delegate_generic[targs]
-            return delegate(self, *args, **kwargs)
-        return wrapper
-    return decorator
-
-def winrt_mixinmethod(prototype):
-    interface_class = None
-    def wrapper(self, *args, **kwargs):
-        nonlocal interface_class
-        if interface_class is None:
-            hints = get_type_hints(prototype)
-            interface_class = hints["self"]
-        interface = interface_class()
-        if is_generic_class(interface_class):
-            guid = _ro_get_parameterized_type_instance_iid(interface_class)
-        else:
-            guid = interface_class.Guid
-        hr = self.QueryInterface(guid, interface)
-        if FAILED(hr):
-            raise WinError(hr)
-        try:
-            return getattr(interface, prototype.__name__)(*args, **kwargs)
-        finally:
-            interface.Release()
-    return wrapper
-
-# Cls[T]?
-def is_generic_class(cls):
-    return isinstance(cls, _GenericAlias)
-
-# Cls[T]()?
-def is_generic_instance(obj):
-    return isinstance(obj, Generic)
-
-def winrt_classmethod(prototype):
-    factory_class = None
-    @classmethod
-    def wrapper(cls, *args, **kwargs):
-        nonlocal factory_class
-        if factory_class is None:
-            hints = get_type_hints(prototype)
-            factory_class = hints["cls"]
-        factory = _winrt_get_activation_factory(cls.ClassId, factory_class)
-        try:
-            return getattr(factory, prototype.__name__)(*args, **kwargs)
-        finally:
-            factory.Release
-    return wrapper
-
-def winrt_factorymethod(prototype):
-    factory_class = None
-    @classmethod
-    def wrapper(cls, *args):
-        nonlocal factory_class
-        if factory_class is None:
-            hints = get_type_hints(prototype)
-            factory_class = hints["cls"]
-        factory = _winrt_get_activation_factory(cls.ClassId, factory_class)
-        try:
-            return getattr(factory, prototype.__name__)(*args)
-        finally:
-            factory.Release
-    return wrapper
-
-def winrt_activatemethod(prototype):
-    @classmethod
-    def wrapper(cls):
-        return _winrt_activate_instance(cls.ClassId, cls)
-    return wrapper
-
-def _winrt_create_string(s: str):
-    import Windows.Win32.System.WinRT as winrt
-    hs = winrt.HSTRING()
-    hr = winrt.WindowsCreateString(s, len(s), hs)
-    if FAILED(hr):
-        raise WinError(hr)
-    return hs
-
-def _winrt_get_activation_factory(classid: str, factory_class: type[T]) -> T:
-    import Windows.Win32.System.WinRT as winrt
-    hs = _winrt_create_string(classid)
-    factory = factory_class()
-    hr = winrt.RoGetActivationFactory(hs, factory_class.Guid, factory)
-    winrt.WindowsDeleteString(hs)
-    if FAILED(hr):
-        raise WinError(hr)
-    return factory
-
-def _winrt_activate_instance(classid: str, cls: type[T]) -> T:
-    import Windows.Win32.System.WinRT as winrt
-    hs = _winrt_create_string(classid)
-    instance = cls()
-    hr = winrt.RoActivateInstance(hs, instance)
-    winrt.WindowsDeleteString(hs)
-    if FAILED(hr):
-        raise WinError(hr)
-    return instance
-
-# https://learn.microsoft.com/en-us/uwp/winrt-cref/winrt-type-system
-#
-# signature_octets => guid_to_octets(wrt_pinterface_namespace) string_to_utf8_octets(ptype_instance_signature)
-#         wrt_pinterface_namespace => "11f47ad5-7b73-42c0-abae-878b1e16adee"
-#         ptype_instance_signature => pinterface_instance_signature | pdelegate_instance_ signature
-#         pinterface_instance_signature => "pinterface(" piid_guid  ";" args ")"
-#         pdelegate_instance_signature => "pinterface(" piid_guid ";" args ")"
-#         piid_guid => guid
-#         args => arg | arg ";" args
-#         arg => type_signature
-#         type_signature => base_type_identifer | com_interface_signature | interface_signature | delegate_signature  | interface_group_signature | runtime_class_signature | struct_signature | enum_signature | pinterface_instance_signature | pdelegate_instance_signature
-#         com_interface_signature => "cinterface(IInspectable)"
-#         base_type_identifier is defined below
-#         interface_signature => guid
-#         interface_group_signature => "ig(" interface_group_name ";" default_interface ")"
-#         runtime_class_signature => "rc(" runtime_class_name ";" default_interface ")"
-#         default_interface => type_signature
-#         struct_signature => "struct(" struct_name ";" args ")"
-#         enum_signature => "enum(" enum_name ";" enum_underlying_type ")"
-#         enum_underlying_type => type_signature
-#         delegate_signature => "delegate(" guid ")"
-#         guid => "{" dashed_hex "}"
-#         dashed_hex is the format that uuidgen writes in when passed no arguments.
-#             dashed_hex => hex{8} "-" hex{4} "-" hex{4} "-" hex{4} "-" hex{12}
-#             hex => [0-9a-f]
-def _ro_get_parameterized_type_instance_iid(ga: _GenericAlias) -> Guid:
-    wrt_pinterface_namespace = uuid.UUID("{11f47ad5-7b73-42c0-abae-878b1e16adee}")
-    ptype_instance_signature = _get_type_signature(ga)
-    return Guid(uuid.uuid5(wrt_pinterface_namespace, ptype_instance_signature))
-
-# FIXME: not completed
-def _get_type_signature(cls) -> str:
-    if isinstance(cls, _GenericAlias):
-        piid_guid = str(cls.Guid)
-        args = ";".join(_get_type_signature(arg) for arg in cls.__args__)
-        return f"pinterface({piid_guid};{args})"
-    elif issubclass(cls, c_void_p):
-        return str(cls.Guid)
-    elif issubclass(cls, WinRT_String):
-        return "string"
-    elif issubclass(cls, Char16):
-        return "c2"
-    elif issubclass(cls, Int32):
-        return "i4"
-    elif issubclass(cls, Int64):
-        return "i8"
-    elif issubclass(cls, Byte):
-        return "u1"
-    elif issubclass(cls, UInt32):
-        return "u4"
-    elif issubclass(cls, UInt64):
-        return "u8"
-    elif issubclass(cls, Single):
-        return "f4"
-    elif issubclass(cls, Double):
-        return "f8"
-    elif issubclass(cls, Boolean):
-        return "b1"
-    elif issubclass(cls, Guid):
-        return "g16"
-    else:
-        raise NotImplementedError()
-=======
->>>>>>> bb116fbc
-
-def commonfunctype_pointer(prototype, functype):
-    def press_functype_pointer():
-        hints = get_type_hints(prototype)
-        types = list(hints.values())
-        types = types[-1:] + types[:-1]
-        return functype(*types)
-
-    return press_functype_pointer
-
-
-def cfunctype_pointer(prototype):
-    return commonfunctype_pointer(prototype, CFUNCTYPE)
-
-
-def winfunctype_pointer(prototype):
-    return commonfunctype_pointer(prototype, WINFUNCTYPE)
-
-
-def press(prototype):
-    if isinstance(prototype, types.FunctionType):
-        # constant or function_pointer
-        return prototype()
-    elif issubclass(prototype, (Structure, Union)):
-        return press_struct(prototype)
-    elif issubclass(prototype, c_void_p):
-        return press_interface(prototype)
-    else:
-        raise NotImplementedError()
-
-
-def press_struct(prototype):
-    # FIXME: not work for Union.
-    # if hasattr(prototype, "_fields_"):
-    if "_fields_" in dir(prototype):
-        return prototype
-    hints = {name: _patch_char_p(type_) for name, type_ in get_type_hints(prototype).items()}
-    anonymous = [name for name in hints.keys() if re.match(r"^Anonymous\d*$", name)]
-    if anonymous:
-        prototype._anonymous_ = anonymous
-    for type_ in hints.values():
-        if type_ is not prototype and issubclass(type_, (Structure, Union)):
-            press_struct(type_)
-    prototype._fields_ = list(hints.items())
-    for name in anonymous:
-        hints.update(hints[name]._hints_)
-    prototype._hints_ = hints
-    return prototype
-
-
-def press_interface(prototype):
-    hints = get_type_hints(prototype)
-    if hints["extends"] is None:
-        return prototype
-    prototype.__bases__ = tuple(hints["extends"] if t is c_void_p else t for t in prototype.__bases__)
-    return prototype
-
-
-def make_head(module, name):
-    setattr(module, f"{name}_head", getattr(module, name))
-    delattr(module, name)
+from __future__ import annotations
+import re
+import sys
+import types
+import typing
+import uuid
+from ctypes import c_byte, c_ubyte, c_short, c_ushort, c_int, c_uint, c_longlong, c_ulonglong, c_float, c_double, c_bool, c_wchar, c_char_p, c_wchar_p, c_void_p, Structure, Union, cdll, windll, CFUNCTYPE, WINFUNCTYPE, sizeof, POINTER, cast, pointer, Array, WinError, wstring_at
+from importlib import import_module
+from typing import TypeVar, Generic, _GenericAlias
+
+from ctypes import (
+    CFUNCTYPE,
+    POINTER,
+    WINFUNCTYPE,
+    Structure,
+    Union,
+    c_bool,
+    c_byte,
+    c_char_p,
+    c_double,
+    c_float,
+    c_int,
+    c_longlong,
+    c_short,
+    c_ubyte,
+    c_uint,
+    c_ulonglong,
+    c_ushort,
+    c_void_p,
+    c_wchar,
+    c_wchar_p,
+    cast,
+    cdll,
+    pointer,
+    sizeof,
+    windll,
+)
+
+T = TypeVar("T")
+
+if "(arm64)" in sys.version.lower():
+    ARCH = "ARM64"
+elif "(amd64)" in sys.version.lower():
+    ARCH = "X64"
+else:
+    ARCH = "X86"
+
+MissingType = c_void_p
+
+Byte = c_ubyte
+SByte = c_byte
+Char = c_wchar
+Int16 = c_short
+UInt16 = c_ushort
+Int32 = c_int
+UInt32 = c_uint
+Int64 = c_longlong
+UInt64 = c_ulonglong
+if sizeof(c_void_p) == sizeof(Int64):
+    IntPtr = Int64
+    UIntPtr = UInt64
+elif sizeof(c_void_p) == sizeof(Int32):
+    IntPtr = Int32
+    UIntPtr = UInt32
+else:
+    raise NotImplementedError()
+Single = c_float
+Double = c_double
+String = c_wchar_p
+Boolean = c_bool
+Void = None
+
+# to avoid auto conversion to str when struct.member access and function() result.
+class c_char_p_no(c_char_p):
+    pass
+
+
+class c_wchar_p_no(c_wchar_p):
+    pass
+
+
+def _patch_char_p(type_):
+    if type_ is c_char_p:
+        return c_char_p_no
+    elif type_ is c_wchar_p:
+        return c_wchar_p_no
+    else:
+        return type_
+
+class WinRT_String(IntPtr):  # HSTRING
+    def __del__(self):
+        import Windows.Win32.System.WinRT
+        if self:
+            hr = Windows.Win32.System.WinRT.WindowsDeleteString(self)
+            if FAILED(hr):
+                raise WinError(hr)
+
+    @classmethod
+    def from_param(cls, obj):
+        import Windows.Win32.System.WinRT
+        if isinstance(obj, str):
+            pass
+        elif isinstance(obj, String):
+            obj = obj.value
+        else:
+            raise TypeError()
+        value = cls()
+        hr = Windows.Win32.System.WinRT.WindowsCreateString(obj, len(obj), value)
+        if FAILED(hr):
+            raise WinError(hr)
+        return value
+
+    def __ctypes_from_outparam__(self):
+        import Windows.Win32.System.WinRT
+        length = UInt32()
+        bufaddr = Windows.Win32.System.WinRT.WindowsGetStringRawBuffer(self, length, _as_intptr=True)
+        return wstring_at(bufaddr, length.value)
+
+class EasyCastStructure(Structure):
+    def __setattr__(self, name, obj):
+        if name in self._hints_:
+            obj = easycast(obj, self._hints_[name])
+        return super().__setattr__(name, obj)
+
+    def __getattribute__(self, name):
+        if name.endswith("_as_intptr"):
+            rawname = name.removesuffix("_as_intptr")
+            obj = super().__getattribute__(rawname)
+            return cast(obj, c_void_p).value
+        obj = super().__getattribute__(name)
+        if type(obj) is c_char_p_no or type(obj) is c_wchar_p_no:
+            if not obj:
+                return None
+            return obj.value
+        return obj
+
+
+class EasyCastUnion(Union):
+    def __setattr__(self, name, obj):
+        if name in self._hints_:
+            obj = easycast(obj, self._hints_[name])
+        return super().__setattr__(name, obj)
+
+    def __getattribute__(self, name):
+        if name.endswith("_as_intptr"):
+            rawname = name.removesuffix("_as_intptr")
+            obj = super().__getattribute__(rawname)
+            return cast(obj, c_void_p).value
+        obj = super().__getattribute__(name)
+        if type(obj) is c_char_p_no or type(obj) is c_wchar_p_no:
+            if not obj:
+                return None
+            return obj.value
+        return obj
+
+
+EASY_TYPES = [  # obj_type, type_hint, c_func
+    # python objects:
+    (str, (POINTER(Int16), POINTER(UInt16)), c_wchar_p),
+    # for function for consistency with struct.member assignment
+    (int, (c_char_p, c_wchar_p), c_void_p),
+    # ctypes objects:
+    (c_wchar_p, (POINTER(Int16), POINTER(UInt16)), None),
+    (c_wchar_p, (POINTER(POINTER(Int16)), POINTER(POINTER(UInt16))), pointer),
+    (c_char_p, (c_char_p_no,), None),
+    (c_wchar_p, (c_wchar_p_no,), None),
+]
+
+
+def easycast(obj, type_):
+    for obj_type, type_hint, c_func in EASY_TYPES:
+        if isinstance(obj, obj_type) and issubclass(type_, type_hint):
+            if c_func is not None:
+                obj = c_func(obj)
+            return cast(obj, type_)
+    return obj
+
+
+class Guid(EasyCastStructure):
+    _fields_ = [
+        ("Data1", UInt32),
+        ("Data2", UInt16),
+        ("Data3", UInt16),
+        ("Data4", Byte * 8),
+    ]
+    _hints_ = {
+        "Data1": UInt32,
+        "Data2": UInt16,
+        "Data3": UInt16,
+        "Data4": Byte * 8,
+    }
+
+    def __init__(self, val=None):
+        if val is None:
+            pass
+        elif isinstance(val, self.__class__):
+            self.Data1 = val.Data1
+            self.Data2 = val.Data2
+            self.Data3 = val.Data3
+            self.Data4 = val.Data4
+        elif isinstance(val, str):
+            u = uuid.UUID(val)
+            self.Data1 = u.time_low
+            self.Data2 = u.time_mid
+            self.Data3 = u.time_hi_version
+            for i in range(8):
+                self.Data4[i] = u.bytes[8 + i]
+        elif isinstance(val, uuid.UUID):
+            u = val
+            self.Data1 = u.time_low
+            self.Data2 = u.time_mid
+            self.Data3 = u.time_hi_version
+            for i in range(8):
+                self.Data4[i] = u.bytes[8 + i]
+        else:
+            raise ValueError()
+
+    def __str__(self):
+        return f"{{{self.Data1:08x}-{self.Data2:04x}-{self.Data3:04x}-{self.Data4[0]:02x}{self.Data4[1]:02x}-{self.Data4[2]:02x}{self.Data4[3]:02x}{self.Data4[4]:02x}{self.Data4[5]:02x}{self.Data4[6]:02x}{self.Data4[7]:02x}}}"
+
+
+def SUCCEEDED(hr):
+    return hr >= 0
+
+
+def FAILED(hr):
+    return hr < 0
+
+
+def get_type_hints(prototype):
+    hints = typing.get_type_hints(prototype, localns=getattr(prototype, "__dict__", None))
+    for name, type_ in hints.items():
+        if type_ is None.__class__:
+            hints[name] = None
+    return hints
+
+
+class ForeignFunction:
+    def __init__(self, prototype, factory):
+        self.hints = get_type_hints(prototype)
+        self.restype = _patch_char_p(self.hints.pop("return"))
+        self.argtypes = list(self.hints.values())
+        types = [self.restype] + self.argtypes
+        params = tuple((1, name) for name in self.hints.keys())
+        varnames = prototype.__code__.co_varnames
+        if varnames and varnames[-1] == "__arglist":
+            # Disable keyword argument for variable length arguments.
+            params = None
+        self.is_com = varnames and varnames[0] == "self" and "self" not in self.hints
+        self.delegate = factory(prototype.__name__, types, params)
+
+    def __call__(self, *args, **kwargs):
+        _as_intptr = kwargs.pop("_as_intptr", False)
+        if self.is_com:
+            cargs, ckwargs = self.make_args(args[1:], kwargs)
+            cargs.insert(0, args[0])
+        else:
+            cargs, ckwargs = self.make_args(args, kwargs)
+        cargs, ckwargs = self.make_args(args, kwargs)
+        result = self.delegate(*cargs, **ckwargs)
+        if _as_intptr:
+            return cast(result, c_void_p).value
+        elif type(result) is c_char_p_no or type(result) is c_wchar_p_no:
+            return result.value
+        return result
+
+    def make_args(self, args, kwargs):
+        cargs = []
+        for i, v in enumerate(args):
+            if i < len(self.argtypes):
+                cargs.append(easycast(v, self.argtypes[i]))
+            else:
+                cargs.append(v)
+        ckwargs = {}
+        for k, v in kwargs.items():
+            if k in self.hints:
+                ckwargs[k] = easycast(v, self.hints[k])
+            else:
+                ckwargs[k] = v
+        return cargs, ckwargs
+
+
+def commonfunctype(factory):
+    def decorator(prototype):
+        delegate = None
+
+        def wrapper(*args, **kwargs):
+            nonlocal delegate
+            if delegate is None:
+                delegate = ForeignFunction(prototype, factory)
+            return delegate(*args, **kwargs)
+
+        return wrapper
+
+    return decorator
+
+
+def cfunctype(library, entry_point=None):
+    def factory(name, types, params):
+        if entry_point is not None:
+            name = entry_point
+        return CFUNCTYPE(*types)((name, cdll[library]), params)
+
+    return commonfunctype(factory)
+
+
+def winfunctype(library, entry_point=None):
+    def factory(name, types, params):
+        if entry_point is not None:
+            name = entry_point
+        return WINFUNCTYPE(*types)((name, windll[library]), params)
+
+    return commonfunctype(factory)
+
+
+def commethod(vtbl_index):
+    def factory(name, types, params):
+        return WINFUNCTYPE(*types)(vtbl_index, name, params)
+
+    return commonfunctype(factory)
+
+def errcheck_return(hr, func, args):
+    if FAILED(hr):
+        raise WinError(hr)
+    return args
+
+def errcheck_void(hr, func, args):
+    if FAILED(hr):
+        raise WinError(hr)
+    return None
+
+def winrt_commethod(vtbl_index):
+    def factory(name, types, params):
+        return WINFUNCTYPE(*types)(vtbl_index, name, params)
+    def decorator(prototype):
+        delegate_generic = {}
+        def wrapper(self, *args, **kwargs):
+            import Windows.Win32.Foundation
+            nonlocal delegate_generic
+            if is_generic_instance(self):
+                targs = self.__orig_class__.__args__
+            else:
+                targs = None
+            if targs in delegate_generic:
+                delegate = delegate_generic[targs]
+            else:
+                hints = get_type_hints(prototype)
+                return_ = hints.pop("return")
+                params = [(1, name) for name in hints.keys()]
+                type_hints = list(hints.values())
+                if is_generic_instance(self):
+                    tparams = self.__class__.__parameters__
+                    tmap = {tparams[i]: targs[i] for i in range(len(targs))}
+                    if isinstance(return_, TypeVar):
+                        return_ = tmap[return_]
+                    for i, t in enumerate(type_hints):
+                        if isinstance(t, TypeVar):
+                            type_hints[i] = tmap[t]
+                types = [Windows.Win32.Foundation.HRESULT] + type_hints
+                if return_ is None:
+                    errcheck = errcheck_void
+                else:
+                    params.append((2, "return"))
+                    if is_generic_class(return_):
+                        class GenericReturnHelper(c_void_p):
+                            def __ctypes_from_outparam__(self):
+                                return return_(self.value)
+                        types.append(POINTER(GenericReturnHelper))
+                    else:
+                        types.append(POINTER(return_))
+                    errcheck = errcheck_return
+                delegate_generic[targs] = factory(prototype.__name__, types, tuple(params))
+                delegate_generic[targs].errcheck = errcheck
+                delegate = delegate_generic[targs]
+            return delegate(self, *args, **kwargs)
+        return wrapper
+    return decorator
+
+def winrt_mixinmethod(prototype):
+    interface_class = None
+    def wrapper(self, *args, **kwargs):
+        nonlocal interface_class
+        if interface_class is None:
+            hints = get_type_hints(prototype)
+            interface_class = hints["self"]
+        interface = interface_class()
+        if is_generic_class(interface_class):
+            guid = _ro_get_parameterized_type_instance_iid(interface_class)
+        else:
+            guid = interface_class.Guid
+        hr = self.QueryInterface(guid, interface)
+        if FAILED(hr):
+            raise WinError(hr)
+        try:
+            return getattr(interface, prototype.__name__)(*args, **kwargs)
+        finally:
+            interface.Release()
+    return wrapper
+
+# Cls[T]?
+def is_generic_class(cls):
+    return isinstance(cls, _GenericAlias)
+
+# Cls[T]()?
+def is_generic_instance(obj):
+    return isinstance(obj, Generic)
+
+def winrt_classmethod(prototype):
+    factory_class = None
+    @classmethod
+    def wrapper(cls, *args, **kwargs):
+        nonlocal factory_class
+        if factory_class is None:
+            hints = get_type_hints(prototype)
+            factory_class = hints["cls"]
+        factory = _winrt_get_activation_factory(cls.ClassId, factory_class)
+        try:
+            return getattr(factory, prototype.__name__)(*args, **kwargs)
+        finally:
+            factory.Release
+    return wrapper
+
+def winrt_factorymethod(prototype):
+    factory_class = None
+    @classmethod
+    def wrapper(cls, *args):
+        nonlocal factory_class
+        if factory_class is None:
+            hints = get_type_hints(prototype)
+            factory_class = hints["cls"]
+        factory = _winrt_get_activation_factory(cls.ClassId, factory_class)
+        try:
+            return getattr(factory, prototype.__name__)(*args)
+        finally:
+            factory.Release
+    return wrapper
+
+def winrt_activatemethod(prototype):
+    @classmethod
+    def wrapper(cls):
+        return _winrt_activate_instance(cls.ClassId, cls)
+    return wrapper
+
+def _winrt_create_string(s: str):
+    import Windows.Win32.System.WinRT as winrt
+    hs = winrt.HSTRING()
+    hr = winrt.WindowsCreateString(s, len(s), hs)
+    if FAILED(hr):
+        raise WinError(hr)
+    return hs
+
+def _winrt_get_activation_factory(classid: str, factory_class: type[T]) -> T:
+    import Windows.Win32.System.WinRT as winrt
+    hs = _winrt_create_string(classid)
+    factory = factory_class()
+    hr = winrt.RoGetActivationFactory(hs, factory_class.Guid, factory)
+    winrt.WindowsDeleteString(hs)
+    if FAILED(hr):
+        raise WinError(hr)
+    return factory
+
+def _winrt_activate_instance(classid: str, cls: type[T]) -> T:
+    import Windows.Win32.System.WinRT as winrt
+    hs = _winrt_create_string(classid)
+    instance = cls()
+    hr = winrt.RoActivateInstance(hs, instance)
+    winrt.WindowsDeleteString(hs)
+    if FAILED(hr):
+        raise WinError(hr)
+    return instance
+
+# https://learn.microsoft.com/en-us/uwp/winrt-cref/winrt-type-system
+#
+# signature_octets => guid_to_octets(wrt_pinterface_namespace) string_to_utf8_octets(ptype_instance_signature)
+#         wrt_pinterface_namespace => "11f47ad5-7b73-42c0-abae-878b1e16adee"
+#         ptype_instance_signature => pinterface_instance_signature | pdelegate_instance_ signature
+#         pinterface_instance_signature => "pinterface(" piid_guid  ";" args ")"
+#         pdelegate_instance_signature => "pinterface(" piid_guid ";" args ")"
+#         piid_guid => guid
+#         args => arg | arg ";" args
+#         arg => type_signature
+#         type_signature => base_type_identifer | com_interface_signature | interface_signature | delegate_signature  | interface_group_signature | runtime_class_signature | struct_signature | enum_signature | pinterface_instance_signature | pdelegate_instance_signature
+#         com_interface_signature => "cinterface(IInspectable)"
+#         base_type_identifier is defined below
+#         interface_signature => guid
+#         interface_group_signature => "ig(" interface_group_name ";" default_interface ")"
+#         runtime_class_signature => "rc(" runtime_class_name ";" default_interface ")"
+#         default_interface => type_signature
+#         struct_signature => "struct(" struct_name ";" args ")"
+#         enum_signature => "enum(" enum_name ";" enum_underlying_type ")"
+#         enum_underlying_type => type_signature
+#         delegate_signature => "delegate(" guid ")"
+#         guid => "{" dashed_hex "}"
+#         dashed_hex is the format that uuidgen writes in when passed no arguments.
+#             dashed_hex => hex{8} "-" hex{4} "-" hex{4} "-" hex{4} "-" hex{12}
+#             hex => [0-9a-f]
+def _ro_get_parameterized_type_instance_iid(ga: _GenericAlias) -> Guid:
+    wrt_pinterface_namespace = uuid.UUID("{11f47ad5-7b73-42c0-abae-878b1e16adee}")
+    ptype_instance_signature = _get_type_signature(ga)
+    return Guid(uuid.uuid5(wrt_pinterface_namespace, ptype_instance_signature))
+
+# FIXME: not completed
+def _get_type_signature(cls) -> str:
+    if isinstance(cls, _GenericAlias):
+        piid_guid = str(cls.Guid)
+        args = ";".join(_get_type_signature(arg) for arg in cls.__args__)
+        return f"pinterface({piid_guid};{args})"
+    elif issubclass(cls, c_void_p):
+        return str(cls.Guid)
+    elif issubclass(cls, WinRT_String):
+        return "string"
+    elif issubclass(cls, Char16):
+        return "c2"
+    elif issubclass(cls, Int32):
+        return "i4"
+    elif issubclass(cls, Int64):
+        return "i8"
+    elif issubclass(cls, Byte):
+        return "u1"
+    elif issubclass(cls, UInt32):
+        return "u4"
+    elif issubclass(cls, UInt64):
+        return "u8"
+    elif issubclass(cls, Single):
+        return "f4"
+    elif issubclass(cls, Double):
+        return "f8"
+    elif issubclass(cls, Boolean):
+        return "b1"
+    elif issubclass(cls, Guid):
+        return "g16"
+    else:
+        raise NotImplementedError()
+
+def commonfunctype_pointer(prototype, functype):
+    def press_functype_pointer():
+        hints = get_type_hints(prototype)
+        types = list(hints.values())
+        types = types[-1:] + types[:-1]
+        return functype(*types)
+
+    return press_functype_pointer
+
+
+def cfunctype_pointer(prototype):
+    return commonfunctype_pointer(prototype, CFUNCTYPE)
+
+
+def winfunctype_pointer(prototype):
+    return commonfunctype_pointer(prototype, WINFUNCTYPE)
+
+
+def press(prototype):
+    if isinstance(prototype, types.FunctionType):
+        # constant or function_pointer
+        return prototype()
+    elif issubclass(prototype, (Structure, Union)):
+        return press_struct(prototype)
+    elif issubclass(prototype, c_void_p):
+        return press_interface(prototype)
+    else:
+        raise NotImplementedError()
+
+
+def press_struct(prototype):
+    # FIXME: not work for Union.
+    # if hasattr(prototype, "_fields_"):
+    if "_fields_" in dir(prototype):
+        return prototype
+    hints = {name: _patch_char_p(type_) for name, type_ in get_type_hints(prototype).items()}
+    anonymous = [name for name in hints.keys() if re.match(r"^Anonymous\d*$", name)]
+    if anonymous:
+        prototype._anonymous_ = anonymous
+    for type_ in hints.values():
+        if type_ is not prototype and issubclass(type_, (Structure, Union)):
+            press_struct(type_)
+    prototype._fields_ = list(hints.items())
+    for name in anonymous:
+        hints.update(hints[name]._hints_)
+    prototype._hints_ = hints
+    return prototype
+
+
+def press_interface(prototype):
+    hints = get_type_hints(prototype)
+    if hints["extends"] is None:
+        return prototype
+    prototype.__bases__ = tuple(hints["extends"] if t is c_void_p else t for t in prototype.__bases__)
+    return prototype
+
+
+def make_head(module, name):
+    setattr(module, f"{name}_head", getattr(module, name))
+    delattr(module, name)