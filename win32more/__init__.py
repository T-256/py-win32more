--- conflicted
+++ resolved
@@ -1,551 +1,550 @@
-import re
-import sys
-import types
-import uuid
-from ctypes import (
-    CFUNCTYPE,
-    POINTER,
-    WINFUNCTYPE,
-    Array,
-    Structure,
-    Union,
-    _CFuncPtr,
-    c_bool,
-    c_byte,
-    c_char_p,
-    c_double,
-    c_float,
-    c_int16,
-    c_int32,
-    c_int64,
-    c_size_t,
-    c_ssize_t,
-    c_ubyte,
-    c_uint16,
-    c_uint32,
-    c_uint64,
-    c_void_p,
-    c_wchar,
-    c_wchar_p,
-    cast,
-    cdll,
-    pointer,
-    windll,
-)
-
-if sys.version_info < (3, 9):
-    from typing_extensions import get_type_hints as _get_type_hints
-else:
-    from typing import get_type_hints as _get_type_hints
-
-if "(arm64)" in sys.version.lower():
-    ARCH = "ARM64"
-elif "(amd64)" in sys.version.lower():
-    ARCH = "X64"
-else:
-    ARCH = "X86"
-
-print_used = False
-
-EXCLUDED_ATTRS = [
-    "win32more",
-    "annotations",
-    "POINTER",
-
-    "ARCH",
-    "Boolean",
-    "Byte",
-    "Bytes",
-    "Char",
-    "ComPtr",
-    "Double",
-    "EasyCastStructure",
-    "EasyCastUnion",
-    "FAILED",
-    "Guid",
-    "Int16",
-    "Int32",
-    "Int64",
-    "IntPtr",
-    "MissingType",
-    "SByte",
-    "SUCCEEDED",
-    "Single",
-    "String",
-    "UInt16",
-    "UInt32",
-    "UInt64",
-    "UIntPtr",
-    "Void",
-    "VoidPtr",
-    "cfunctype",
-    "cfunctype_pointer",
-    "commethod",
-    "winfunctype",
-    "winfunctype_pointer",
-    "make_ready",
-]
-
-MissingType = c_void_p
-
-Byte = c_ubyte
-SByte = c_byte
-Char = c_wchar
-Int16 = c_int16
-UInt16 = c_uint16
-Int32 = c_int32
-UInt32 = c_uint32
-Int64 = c_int64
-UInt64 = c_uint64
-IntPtr = c_ssize_t
-UIntPtr = c_size_t
-Single = c_float
-Double = c_double
-Bytes = c_char_p
-String = c_wchar_p
-Boolean = c_bool
-VoidPtr = c_void_p
-Void = None
-
-
-# FIXME: How to manage com reference count?  ContextManager style?
-class ComPtr(c_void_p):
-    def __init__(self, value=None, own=False):
-        super().__init__(value)
-        self._own = own
-
-    def __del__(self):
-        if self and getattr(self, "_own", False):
-            self.Release()
-
-    @classmethod
-    def __commit__(struct):
-        struct._hints_ = get_hints(struct)
-        if struct._hints_["extends"] is None:
-            return struct
-        # Generic class have multiple base class (Generic[], ComPtr).
-        struct.__bases__ = tuple(struct._hints_["extends"] if t is ComPtr else t for t in struct.__bases__)
-        return struct
-
-
-# to avoid auto conversion to str when struct.member access and function() result.
-class c_char_p_no(c_char_p):
-    pass
-
-
-class c_wchar_p_no(c_wchar_p):
-    pass
-
-
-def _patch_char_p(type_):
-    if type_ is c_char_p:
-        return c_char_p_no
-    elif type_ is c_wchar_p:
-        return c_wchar_p_no
-    else:
-        return type_
-
-
-def _removesuffix(s, suffix):
-    if sys.version_info < (3, 9):
-        if s.endswith(suffix):
-            return s[: -len(suffix)]
-        else:
-            return s
-    return s.removesuffix(suffix)
-
-
-class EasyCastBase:
-    @classmethod
-    def __commit__(struct):
-        # FIXME: not work for Union.
-        # if hasattr(cls, "_fields_"):
-        if "_fields_" in dir(struct):
-            return struct
-
-        hints = get_hints(struct)
-
-        anonymous = [hint for hint in hints.keys() if re.match(r"^Anonymous\d*$", hint)]
-        if anonymous:
-            struct._anonymous_ = anonymous
-
-        for type_ in hints.values():
-            if type_ is not struct and issubclass(type_, (Structure, Union)):
-                type_.__commit__()
-
-        struct._fields_ = list(hints.items())
-
-        for hint in anonymous:
-            hints.update(hints[hint]._hints_)
-        struct._hints_ = hints
-        return struct
-
-
-class EasyCastStructure(EasyCastBase, Structure):
-    def __setattr__(self, name, obj):
-        if name in self._hints_:
-            obj = easycast(obj, self._hints_[name])
-        return super().__setattr__(name, obj)
-
-    def __getattribute__(self, name):
-        if name.endswith("_as_intptr"):
-            rawname = _removesuffix(name, "_as_intptr")
-            obj = super().__getattribute__(rawname)
-            return cast(obj, c_void_p).value
-        obj = super().__getattribute__(name)
-        if type(obj) is c_char_p_no or type(obj) is c_wchar_p_no:
-            if not obj:
-                return None
-            return obj.value
-        return obj
-
-
-class EasyCastUnion(EasyCastBase, Union):
-    def __setattr__(self, name, obj):
-        if name in self._hints_:
-            obj = easycast(obj, self._hints_[name])
-        return super().__setattr__(name, obj)
-
-    def __getattribute__(self, name):
-        if name.endswith("_as_intptr"):
-            rawname = name.removesuffix("_as_intptr")
-            obj = super().__getattribute__(rawname)
-            return cast(obj, c_void_p).value
-        obj = super().__getattribute__(name)
-        if type(obj) is c_char_p_no or type(obj) is c_wchar_p_no:
-            if not obj:
-                return None
-            return obj.value
-        return obj
-
-
-EASY_TYPES = [  # obj_type, type_hint, c_func
-    # python objects:
-    (str, (POINTER(Int16), POINTER(UInt16)), c_wchar_p),
-    # for function call for consistency with struct.member assignment.
-    (int, (c_char_p, c_wchar_p), c_void_p),
-    # for struct.member assignment for consistency with function call.
-    (Array, (c_void_p,), None),
-    # ctypes objects:
-    (c_wchar_p, (POINTER(Int16), POINTER(UInt16)), None),
-    (c_wchar_p, (POINTER(POINTER(Int16)), POINTER(POINTER(UInt16))), pointer),
-    (c_char_p, (c_char_p_no,), None),
-    (c_wchar_p, (c_wchar_p_no,), None),
-]
-
-
-def easycast(obj, type_):
-    for obj_type, type_hint, c_func in EASY_TYPES:
-        if isinstance(obj, obj_type) and issubclass(type_, type_hint):
-            if c_func is not None:
-                obj = c_func(obj)
-            return cast(obj, type_)
-    if issubclass(type_, _CFuncPtr):
-        if isinstance(type_, _CFuncPtr):
-            return obj
-        elif callable(obj):
-            return type_(obj)
-        elif obj is None:
-            return type_()
-    return obj
-
-
-def get_type_hints(prototype, **kwargs):
-    hints = _get_type_hints(prototype, localns=CustomGet(prototype), **kwargs)
-    for name, type_ in hints.items():
-        if type_ is type(None):
-            hints[name] = None
-    return hints
-
-
-def get_hints(struct, patch_return=False):
-    hints = {}
-    for hint, type_ in get_type_hints(struct).items():
-        if not patch_return or hint == "return":
-            type_ = _patch_char_p(type_)
-        hints[hint] = type_
-    return hints
-
-
-class Guid(EasyCastStructure):
-    _fields_ = [
-        ("Data1", UInt32),
-        ("Data2", UInt16),
-        ("Data3", UInt16),
-        ("Data4", Byte * 8),
-    ]
-    _hints_ = {
-        "Data1": UInt32,
-        "Data2": UInt16,
-        "Data3": UInt16,
-        "Data4": Byte * 8,
-    }
-
-    def __init__(self, val=None):
-        if val is None:
-            pass
-        elif isinstance(val, self.__class__):
-            self.Data1 = val.Data1
-            self.Data2 = val.Data2
-            self.Data3 = val.Data3
-            self.Data4 = val.Data4
-        elif isinstance(val, str):
-            u = uuid.UUID(val)
-            self.Data1 = u.time_low
-            self.Data2 = u.time_mid
-            self.Data3 = u.time_hi_version
-            for i in range(8):
-                self.Data4[i] = u.bytes[8 + i]
-        elif isinstance(val, uuid.UUID):
-            u = val
-            self.Data1 = u.time_low
-            self.Data2 = u.time_mid
-            self.Data3 = u.time_hi_version
-            for i in range(8):
-                self.Data4[i] = u.bytes[8 + i]
-        else:
-            raise ValueError()
-
-    def __str__(self):
-        return f"{{{self.Data1:08x}-{self.Data2:04x}-{self.Data3:04x}-{self.Data4[0]:02x}{self.Data4[1]:02x}-{self.Data4[2]:02x}{self.Data4[3]:02x}{self.Data4[4]:02x}{self.Data4[5]:02x}{self.Data4[6]:02x}{self.Data4[7]:02x}}}"
-
-
-def SUCCEEDED(hr):
-    return hr >= 0
-
-
-def FAILED(hr):
-    return hr < 0
-
-
-class ForeignFunction:
-    def __init__(self, prototype, factory):
-        hints = get_hints(prototype, patch_return=True)
-        restype = hints.pop("return")
-        argtypes = list(hints.values())
-        types = [restype] + argtypes
-        params = tuple((1, name) for name in hints.keys())
-        self.hints = hints
-        self.hints.update({i: v for i, v in enumerate(argtypes)})
-        self.delegate = factory(prototype.__name__, types, params)
-
-    def __call__(self, *args, **kwargs):
-        _as_intptr = kwargs.pop("_as_intptr", False)
-        cargs, ckwargs = self.make_args(args, kwargs)
-        result = self.delegate(*cargs, **ckwargs)
-        return self.make_result(result, _as_intptr)
-
-    def make_args(self, args, kwargs):
-        cargs = [easycast(v, self.hints[i]) if i in self.hints else v for i, v in enumerate(args)]
-        ckwargs = {k: easycast(v, self.hints[k]) if k in self.hints else v for k, v in kwargs.items()}
-        return cargs, ckwargs
-
-    def make_result(self, result, _as_intptr):
-        if _as_intptr:
-            return cast(result, c_void_p).value
-        elif type(result) is c_char_p_no or type(result) is c_wchar_p_no:
-            return result.value
-        return result
-
-
-class ComMethod:
-    def __init__(self, prototype, factory):
-        hints = get_hints(prototype, patch_return=True)
-        restype = hints.pop("return")
-        argtypes = list(hints.values())
-        types = [restype] + argtypes
-        params = tuple((1, name) for name in hints.keys())
-        self.hints = hints
-        self.hints.update({i: v for i, v in enumerate(argtypes)})
-        self.delegate = factory(prototype.__name__, types, params)
-
-    def __call__(self, this, *args, **kwargs):
-        _as_intptr = kwargs.pop("_as_intptr", False)
-        cargs, ckwargs = self.make_args(args, kwargs)
-        result = self.delegate(this, *cargs, **ckwargs)
-        return self.make_result(result, _as_intptr)
-
-    def make_args(self, args, kwargs):
-        cargs = [easycast(v, self.hints[i]) if i in self.hints else v for i, v in enumerate(args)]
-        ckwargs = {k: easycast(v, self.hints[k]) if k in self.hints else v for k, v in kwargs.items()}
-        return cargs, ckwargs
-
-    def make_result(self, result, _as_intptr):
-        if _as_intptr:
-            return cast(result, c_void_p).value
-        elif type(result) is c_char_p_no or type(result) is c_wchar_p_no:
-            return result.value
-        return result
-
-
-def cfunctype(library, entry_point=None, variadic=False):
-    def factory(name, types, params):
-        if entry_point is not None:
-            name = entry_point
-        if variadic:
-            # Disable keyword argument for variadic function.
-            params = None
-        return CFUNCTYPE(*types)((name, cdll[library]), params)
-
-    def decorator(prototype):
-        delegate = None
-
-        def wrapper(*args, **kwargs):
-            nonlocal delegate
-            if delegate is None:
-                delegate = ForeignFunction(prototype, factory)
-            return delegate(*args, **kwargs)
-
-        return wrapper
-
-    return decorator
-
-
-def winfunctype(library, entry_point=None):
-    def factory(name, types, params):
-        if entry_point is not None:
-            name = entry_point
-        return WINFUNCTYPE(*types)((name, windll[library]), params)
-
-    def decorator(prototype):
-        delegate = None
-
-        def wrapper(*args, **kwargs):
-            nonlocal delegate
-            if delegate is None:
-                delegate = ForeignFunction(prototype, factory)
-            return delegate(*args, **kwargs)
-
-        return wrapper
-
-    return decorator
-
-
-def commethod(vtbl_index):
-    def factory(name, types, params):
-        return WINFUNCTYPE(*types)(vtbl_index, name, params)
-
-    def decorator(prototype):
-        delegate = None
-
-        def wrapper(*args, **kwargs):
-            nonlocal delegate
-            if delegate is None:
-                delegate = ComMethod(prototype, factory)
-            return delegate(*args, **kwargs)
-
-        return wrapper
-
-    return decorator
-
-
-class BaseFuncType:
-    def __init__(self, fn, kind):
-        self._fn = fn
-        self._kind = kind
-
-    def __commit__(self):
-        types = list(get_hints(self._fn).values())
-        types = types[-1:] + types[:-1]
-        return self._kind(*types)
-
-
-def cfunctype_pointer(prototype):
-    return BaseFuncType(prototype, CFUNCTYPE)
-
-
-def winfunctype_pointer(prototype):
-    return BaseFuncType(prototype, WINFUNCTYPE)
-
-
-class GetAttr:
-    def __init__(self, mod):
-        self._mod = mod
-        self._obj = sys.modules[mod]
-
-    def __call__(self, name):
-        try:
-            prototype = self._obj.__dict__[f"_unused_{name}"]
-        except KeyError:
-            raise AttributeError(f"module '{self._mod}' has no attribute '{name}'") from None
-        delattr(self._obj, f"_unused_{name}")
-        setattr(self._obj, name, prototype)
-
-        if print_used:
-            print(f"[USED] {self._mod}.{name}")
-
-        if hasattr(prototype, '__commit__'):
-            prototype = prototype.__commit__()
-
-        setattr(self._obj, name, prototype)
-        return prototype
-
-
-class ConstantLazyLoader:
-    def __init__(self, prototype):
-        self._prototype = prototype
-
-    def __commit__(self):
-        return self._prototype()
-
-
-<<<<<<< HEAD
-class CustomGet(dict):
-    def __init__(self, mod, *args, **kwargs):
-        self._mod = mod
-        super().__init__(*args, **kwargs)
-
-    def __getitem__(self, key):
-        mapping = getattr(self._mod, '__dict__', {})
-        if key in mapping:
-            return mapping[key]
-        elif isinstance(self._mod, types.ModuleType):
-            return getattr(self._mod, key)
-        else:
-            return getattr(sys.modules[self._mod.__module__], key)
-=======
-class ConstantWithAnnotations:
-    def __init__(self, prototype, annotation, module):
-        self._prototype = prototype
-        self.__annotations__ = {'_': annotation}
-        self._module = module
-
-    def __commit__(self):
-        _get_type_hints(self, localns=self._module.__dict__)
-        return self._prototype
->>>>>>> 29ad41d0
-
-
-def make_ready(mod: str) -> None:
-    obj = sys.modules[mod]
-
-    for name in dir(obj):
-        if name in EXCLUDED_ATTRS or (name.startswith('__') and name.endswith('__')):
-            continue
-
-        prototype = getattr(obj, name)
-
-        if isinstance(prototype, types.FunctionType) and prototype.__module__ == mod:
-            setattr(obj, f"_unused_{name}", ConstantLazyLoader(prototype))
-            delattr(obj, name)
-        elif (
-            isinstance(prototype, BaseFuncType) or
-            (
-                isinstance(prototype, type) and
-                issubclass(prototype, (EasyCastBase, ComPtr)) and
-                prototype.__module__ == mod
-            ) or
-            isinstance(prototype, types.FunctionType) and prototype.__module__ == "win32more"
-        ):
-            setattr(obj, f"_unused_{name}", prototype)
-            delattr(obj, name)
-        elif name in obj.__annotations__:
-            setattr(obj, f"_unused_{name}", ConstantWithAnnotations(
-                prototype, obj.__annotations__[name], obj
-            ))
-            delattr(obj, name)
-        else:
-            setattr(obj, f"_unused_{name}", prototype)
-            delattr(obj, name)
-
-    obj.__getattr__ = GetAttr(mod)
+import re
+import sys
+import types
+import uuid
+from ctypes import (
+    CFUNCTYPE,
+    POINTER,
+    WINFUNCTYPE,
+    Array,
+    Structure,
+    Union,
+    _CFuncPtr,
+    c_bool,
+    c_byte,
+    c_char_p,
+    c_double,
+    c_float,
+    c_int16,
+    c_int32,
+    c_int64,
+    c_size_t,
+    c_ssize_t,
+    c_ubyte,
+    c_uint16,
+    c_uint32,
+    c_uint64,
+    c_void_p,
+    c_wchar,
+    c_wchar_p,
+    cast,
+    cdll,
+    pointer,
+    windll,
+)
+
+if sys.version_info < (3, 9):
+    from typing_extensions import get_type_hints as _get_type_hints
+else:
+    from typing import get_type_hints as _get_type_hints
+
+if "(arm64)" in sys.version.lower():
+    ARCH = "ARM64"
+elif "(amd64)" in sys.version.lower():
+    ARCH = "X64"
+else:
+    ARCH = "X86"
+
+print_used = False
+
+EXCLUDED_ATTRS = [
+    "win32more",
+    "annotations",
+    "POINTER",
+
+    "ARCH",
+    "Boolean",
+    "Byte",
+    "Bytes",
+    "Char",
+    "ComPtr",
+    "Double",
+    "EasyCastStructure",
+    "EasyCastUnion",
+    "FAILED",
+    "Guid",
+    "Int16",
+    "Int32",
+    "Int64",
+    "IntPtr",
+    "MissingType",
+    "SByte",
+    "SUCCEEDED",
+    "Single",
+    "String",
+    "UInt16",
+    "UInt32",
+    "UInt64",
+    "UIntPtr",
+    "Void",
+    "VoidPtr",
+    "cfunctype",
+    "cfunctype_pointer",
+    "commethod",
+    "winfunctype",
+    "winfunctype_pointer",
+    "make_ready",
+]
+
+MissingType = c_void_p
+
+Byte = c_ubyte
+SByte = c_byte
+Char = c_wchar
+Int16 = c_int16
+UInt16 = c_uint16
+Int32 = c_int32
+UInt32 = c_uint32
+Int64 = c_int64
+UInt64 = c_uint64
+IntPtr = c_ssize_t
+UIntPtr = c_size_t
+Single = c_float
+Double = c_double
+Bytes = c_char_p
+String = c_wchar_p
+Boolean = c_bool
+VoidPtr = c_void_p
+Void = None
+
+
+# FIXME: How to manage com reference count?  ContextManager style?
+class ComPtr(c_void_p):
+    def __init__(self, value=None, own=False):
+        super().__init__(value)
+        self._own = own
+
+    def __del__(self):
+        if self and getattr(self, "_own", False):
+            self.Release()
+
+    @classmethod
+    def __commit__(struct):
+        struct._hints_ = get_hints(struct)
+        if struct._hints_["extends"] is None:
+            return struct
+        # Generic class have multiple base class (Generic[], ComPtr).
+        struct.__bases__ = tuple(struct._hints_["extends"] if t is ComPtr else t for t in struct.__bases__)
+        return struct
+
+
+# to avoid auto conversion to str when struct.member access and function() result.
+class c_char_p_no(c_char_p):
+    pass
+
+
+class c_wchar_p_no(c_wchar_p):
+    pass
+
+
+def _patch_char_p(type_):
+    if type_ is c_char_p:
+        return c_char_p_no
+    elif type_ is c_wchar_p:
+        return c_wchar_p_no
+    else:
+        return type_
+
+
+def _removesuffix(s, suffix):
+    if sys.version_info < (3, 9):
+        if s.endswith(suffix):
+            return s[: -len(suffix)]
+        else:
+            return s
+    return s.removesuffix(suffix)
+
+
+class EasyCastBase:
+    @classmethod
+    def __commit__(struct):
+        # FIXME: not work for Union.
+        # if hasattr(cls, "_fields_"):
+        if "_fields_" in dir(struct):
+            return struct
+
+        hints = get_hints(struct)
+
+        anonymous = [hint for hint in hints.keys() if re.match(r"^Anonymous\d*$", hint)]
+        if anonymous:
+            struct._anonymous_ = anonymous
+
+        for type_ in hints.values():
+            if type_ is not struct and issubclass(type_, (Structure, Union)):
+                type_.__commit__()
+
+        struct._fields_ = list(hints.items())
+
+        for hint in anonymous:
+            hints.update(hints[hint]._hints_)
+        struct._hints_ = hints
+        return struct
+
+
+class EasyCastStructure(EasyCastBase, Structure):
+    def __setattr__(self, name, obj):
+        if name in self._hints_:
+            obj = easycast(obj, self._hints_[name])
+        return super().__setattr__(name, obj)
+
+    def __getattribute__(self, name):
+        if name.endswith("_as_intptr"):
+            rawname = _removesuffix(name, "_as_intptr")
+            obj = super().__getattribute__(rawname)
+            return cast(obj, c_void_p).value
+        obj = super().__getattribute__(name)
+        if type(obj) is c_char_p_no or type(obj) is c_wchar_p_no:
+            if not obj:
+                return None
+            return obj.value
+        return obj
+
+
+class EasyCastUnion(EasyCastBase, Union):
+    def __setattr__(self, name, obj):
+        if name in self._hints_:
+            obj = easycast(obj, self._hints_[name])
+        return super().__setattr__(name, obj)
+
+    def __getattribute__(self, name):
+        if name.endswith("_as_intptr"):
+            rawname = name.removesuffix("_as_intptr")
+            obj = super().__getattribute__(rawname)
+            return cast(obj, c_void_p).value
+        obj = super().__getattribute__(name)
+        if type(obj) is c_char_p_no or type(obj) is c_wchar_p_no:
+            if not obj:
+                return None
+            return obj.value
+        return obj
+
+
+EASY_TYPES = [  # obj_type, type_hint, c_func
+    # python objects:
+    (str, (POINTER(Int16), POINTER(UInt16)), c_wchar_p),
+    # for function call for consistency with struct.member assignment.
+    (int, (c_char_p, c_wchar_p), c_void_p),
+    # for struct.member assignment for consistency with function call.
+    (Array, (c_void_p,), None),
+    # ctypes objects:
+    (c_wchar_p, (POINTER(Int16), POINTER(UInt16)), None),
+    (c_wchar_p, (POINTER(POINTER(Int16)), POINTER(POINTER(UInt16))), pointer),
+    (c_char_p, (c_char_p_no,), None),
+    (c_wchar_p, (c_wchar_p_no,), None),
+]
+
+
+def easycast(obj, type_):
+    for obj_type, type_hint, c_func in EASY_TYPES:
+        if isinstance(obj, obj_type) and issubclass(type_, type_hint):
+            if c_func is not None:
+                obj = c_func(obj)
+            return cast(obj, type_)
+    if issubclass(type_, _CFuncPtr):
+        if isinstance(type_, _CFuncPtr):
+            return obj
+        elif callable(obj):
+            return type_(obj)
+        elif obj is None:
+            return type_()
+    return obj
+
+
+def get_type_hints(prototype, **kwargs):
+    hints = _get_type_hints(prototype, localns=CustomGet(prototype), **kwargs)
+    for name, type_ in hints.items():
+        if type_ is type(None):
+            hints[name] = None
+    return hints
+
+
+def get_hints(struct, patch_return=False):
+    hints = {}
+    for hint, type_ in get_type_hints(struct).items():
+        if not patch_return or hint == "return":
+            type_ = _patch_char_p(type_)
+        hints[hint] = type_
+    return hints
+
+
+class Guid(EasyCastStructure):
+    _fields_ = [
+        ("Data1", UInt32),
+        ("Data2", UInt16),
+        ("Data3", UInt16),
+        ("Data4", Byte * 8),
+    ]
+    _hints_ = {
+        "Data1": UInt32,
+        "Data2": UInt16,
+        "Data3": UInt16,
+        "Data4": Byte * 8,
+    }
+
+    def __init__(self, val=None):
+        if val is None:
+            pass
+        elif isinstance(val, self.__class__):
+            self.Data1 = val.Data1
+            self.Data2 = val.Data2
+            self.Data3 = val.Data3
+            self.Data4 = val.Data4
+        elif isinstance(val, str):
+            u = uuid.UUID(val)
+            self.Data1 = u.time_low
+            self.Data2 = u.time_mid
+            self.Data3 = u.time_hi_version
+            for i in range(8):
+                self.Data4[i] = u.bytes[8 + i]
+        elif isinstance(val, uuid.UUID):
+            u = val
+            self.Data1 = u.time_low
+            self.Data2 = u.time_mid
+            self.Data3 = u.time_hi_version
+            for i in range(8):
+                self.Data4[i] = u.bytes[8 + i]
+        else:
+            raise ValueError()
+
+    def __str__(self):
+        return f"{{{self.Data1:08x}-{self.Data2:04x}-{self.Data3:04x}-{self.Data4[0]:02x}{self.Data4[1]:02x}-{self.Data4[2]:02x}{self.Data4[3]:02x}{self.Data4[4]:02x}{self.Data4[5]:02x}{self.Data4[6]:02x}{self.Data4[7]:02x}}}"
+
+
+def SUCCEEDED(hr):
+    return hr >= 0
+
+
+def FAILED(hr):
+    return hr < 0
+
+
+class ForeignFunction:
+    def __init__(self, prototype, factory):
+        hints = get_hints(prototype, patch_return=True)
+        restype = hints.pop("return")
+        argtypes = list(hints.values())
+        types = [restype] + argtypes
+        params = tuple((1, name) for name in hints.keys())
+        self.hints = hints
+        self.hints.update({i: v for i, v in enumerate(argtypes)})
+        self.delegate = factory(prototype.__name__, types, params)
+
+    def __call__(self, *args, **kwargs):
+        _as_intptr = kwargs.pop("_as_intptr", False)
+        cargs, ckwargs = self.make_args(args, kwargs)
+        result = self.delegate(*cargs, **ckwargs)
+        return self.make_result(result, _as_intptr)
+
+    def make_args(self, args, kwargs):
+        cargs = [easycast(v, self.hints[i]) if i in self.hints else v for i, v in enumerate(args)]
+        ckwargs = {k: easycast(v, self.hints[k]) if k in self.hints else v for k, v in kwargs.items()}
+        return cargs, ckwargs
+
+    def make_result(self, result, _as_intptr):
+        if _as_intptr:
+            return cast(result, c_void_p).value
+        elif type(result) is c_char_p_no or type(result) is c_wchar_p_no:
+            return result.value
+        return result
+
+
+class ComMethod:
+    def __init__(self, prototype, factory):
+        hints = get_hints(prototype, patch_return=True)
+        restype = hints.pop("return")
+        argtypes = list(hints.values())
+        types = [restype] + argtypes
+        params = tuple((1, name) for name in hints.keys())
+        self.hints = hints
+        self.hints.update({i: v for i, v in enumerate(argtypes)})
+        self.delegate = factory(prototype.__name__, types, params)
+
+    def __call__(self, this, *args, **kwargs):
+        _as_intptr = kwargs.pop("_as_intptr", False)
+        cargs, ckwargs = self.make_args(args, kwargs)
+        result = self.delegate(this, *cargs, **ckwargs)
+        return self.make_result(result, _as_intptr)
+
+    def make_args(self, args, kwargs):
+        cargs = [easycast(v, self.hints[i]) if i in self.hints else v for i, v in enumerate(args)]
+        ckwargs = {k: easycast(v, self.hints[k]) if k in self.hints else v for k, v in kwargs.items()}
+        return cargs, ckwargs
+
+    def make_result(self, result, _as_intptr):
+        if _as_intptr:
+            return cast(result, c_void_p).value
+        elif type(result) is c_char_p_no or type(result) is c_wchar_p_no:
+            return result.value
+        return result
+
+
+def cfunctype(library, entry_point=None, variadic=False):
+    def factory(name, types, params):
+        if entry_point is not None:
+            name = entry_point
+        if variadic:
+            # Disable keyword argument for variadic function.
+            params = None
+        return CFUNCTYPE(*types)((name, cdll[library]), params)
+
+    def decorator(prototype):
+        delegate = None
+
+        def wrapper(*args, **kwargs):
+            nonlocal delegate
+            if delegate is None:
+                delegate = ForeignFunction(prototype, factory)
+            return delegate(*args, **kwargs)
+
+        return wrapper
+
+    return decorator
+
+
+def winfunctype(library, entry_point=None):
+    def factory(name, types, params):
+        if entry_point is not None:
+            name = entry_point
+        return WINFUNCTYPE(*types)((name, windll[library]), params)
+
+    def decorator(prototype):
+        delegate = None
+
+        def wrapper(*args, **kwargs):
+            nonlocal delegate
+            if delegate is None:
+                delegate = ForeignFunction(prototype, factory)
+            return delegate(*args, **kwargs)
+
+        return wrapper
+
+    return decorator
+
+
+def commethod(vtbl_index):
+    def factory(name, types, params):
+        return WINFUNCTYPE(*types)(vtbl_index, name, params)
+
+    def decorator(prototype):
+        delegate = None
+
+        def wrapper(*args, **kwargs):
+            nonlocal delegate
+            if delegate is None:
+                delegate = ComMethod(prototype, factory)
+            return delegate(*args, **kwargs)
+
+        return wrapper
+
+    return decorator
+
+
+class BaseFuncType:
+    def __init__(self, fn, kind):
+        self._fn = fn
+        self._kind = kind
+
+    def __commit__(self):
+        types = list(get_hints(self._fn).values())
+        types = types[-1:] + types[:-1]
+        return self._kind(*types)
+
+
+def cfunctype_pointer(prototype):
+    return BaseFuncType(prototype, CFUNCTYPE)
+
+
+def winfunctype_pointer(prototype):
+    return BaseFuncType(prototype, WINFUNCTYPE)
+
+
+class GetAttr:
+    def __init__(self, mod):
+        self._mod = mod
+        self._obj = sys.modules[mod]
+
+    def __call__(self, name):
+        try:
+            prototype = self._obj.__dict__[f"_unused_{name}"]
+        except KeyError:
+            raise AttributeError(f"module '{self._mod}' has no attribute '{name}'") from None
+        delattr(self._obj, f"_unused_{name}")
+        setattr(self._obj, name, prototype)
+
+        if print_used:
+            print(f"[USED] {self._mod}.{name}")
+
+        if hasattr(prototype, '__commit__'):
+            prototype = prototype.__commit__()
+
+        setattr(self._obj, name, prototype)
+        return prototype
+
+
+class ConstantLazyLoader:
+    def __init__(self, prototype):
+        self._prototype = prototype
+
+    def __commit__(self):
+        return self._prototype()
+
+
+class CustomGet(dict):
+    def __init__(self, mod, *args, **kwargs):
+        self._mod = mod
+        super().__init__(*args, **kwargs)
+
+    def __getitem__(self, key):
+        mapping = getattr(self._mod, '__dict__', {})
+        if key in mapping:
+            return mapping[key]
+        elif isinstance(self._mod, types.ModuleType):
+            return getattr(self._mod, key)
+        else:
+            return getattr(sys.modules[self._mod.__module__], key)
+
+
+class ConstantWithAnnotations:
+    def __init__(self, prototype, annotation, module):
+        self._prototype = prototype
+        self.__annotations__ = {'_': annotation}
+        self._module = module
+
+    def __commit__(self):
+        _get_type_hints(self, localns=CustomGet(self._module))
+        return self._prototype
+
+
+def make_ready(mod: str) -> None:
+    obj = sys.modules[mod]
+
+    for name in dir(obj):
+        if name in EXCLUDED_ATTRS or (name.startswith('__') and name.endswith('__')):
+            continue
+
+        prototype = getattr(obj, name)
+
+        if isinstance(prototype, types.FunctionType) and prototype.__module__ == mod:
+            setattr(obj, f"_unused_{name}", ConstantLazyLoader(prototype))
+            delattr(obj, name)
+        elif (
+            isinstance(prototype, BaseFuncType) or
+            (
+                isinstance(prototype, type) and
+                issubclass(prototype, (EasyCastBase, ComPtr)) and
+                prototype.__module__ == mod
+            ) or
+            isinstance(prototype, types.FunctionType) and prototype.__module__ == "win32more"
+        ):
+            setattr(obj, f"_unused_{name}", prototype)
+            delattr(obj, name)
+        elif name in obj.__annotations__:
+            setattr(obj, f"_unused_{name}", ConstantWithAnnotations(
+                prototype, obj.__annotations__[name], obj
+            ))
+            delattr(obj, name)
+        else:
+            setattr(obj, f"_unused_{name}", prototype)
+            delattr(obj, name)
+
+    obj.__getattr__ = GetAttr(mod)